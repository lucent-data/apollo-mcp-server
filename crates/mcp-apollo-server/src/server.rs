use crate::custom_scalar_map::CustomScalarMap;
use crate::errors::{McpError, OperationError, ServerError};
use crate::graphql;
use crate::graphql::Executable;
use crate::introspection::{EXECUTE_TOOL_NAME, Execute, GET_SCHEMA_TOOL_NAME, GetSchema};
use crate::operations::{MutationMode, Operation};
use crate::schema_tree_shake::SchemaTreeShaker;
use apollo_compiler::ast::{Document, OperationType};
use buildstructor::buildstructor;
use reqwest::header::{CONTENT_TYPE, HeaderMap, HeaderName, HeaderValue};
use rmcp::model::{
    CallToolRequestParam, CallToolResult, Content, ErrorCode, ListToolsResult,
    PaginatedRequestParam, ServerCapabilities, ServerInfo,
};
use rmcp::serde_json::Value;
use rmcp::service::RequestContext;
use rmcp::{Peer, RoleServer, ServerHandler, ServiceError, serde_json};
use std::path::Path;
use std::str::FromStr;
use std::sync::Arc;
use std::time::Duration;
use tracing::{error, info};

use crate::explorer::{EXPLORER_TOOL_NAME, Explorer};
pub use apollo_compiler::Schema;
pub use apollo_compiler::validation::Valid;
use mcp_apollo_registry::uplink::persisted_queries::{
    ManifestChanged, ManifestSource, PersistedQueryManifestPoller,
};
use mcp_apollo_registry::uplink::{SecretString, UplinkConfig};
pub use rmcp::ServiceExt;
pub use rmcp::transport::SseServer;
pub use rmcp::transport::sse_server::SseServerConfig;
pub use rmcp::transport::stdio;
use tokio::sync::{RwLock, mpsc};

/// An MCP Server for Apollo GraphQL operations
#[derive(Clone)]
pub struct Server {
    schema: Valid<Schema>,
    operations: Vec<Operation>,
    endpoint: String,
    default_headers: HeaderMap,
    execute_tool: Option<Execute>,
    get_schema_tool: Option<GetSchema>,
    explorer_tool: Option<Explorer>,
    manifest_poller: Option<PersistedQueryManifestPoller>,
    peers: Arc<RwLock<Vec<Peer<RoleServer>>>>,
    mutation_mode: MutationMode,
}

#[buildstructor]
impl Server {
    #[builder]
    pub async fn new<P: 'static + AsRef<Path> + Sync + Send + Clone>(
        schema: Valid<Schema>,
        document: Document,
        operations: Vec<P>,
        endpoint: String,
        headers: Vec<String>,
        introspection: bool,
        uplink: bool,
        explorer: bool,
        manifests: Vec<P>,
        custom_scalar_map: Option<CustomScalarMap>,
        mutation_mode: MutationMode,
    ) -> Result<Self, ServerError> {
        // Load operations from static files
        let operations = operations
            .into_iter()
            .map(|operation| {
                info!(operation_path=?operation.as_ref(), "Loading operation");
                let operation = std::fs::read_to_string(operation)?;
                Operation::from_document(
                    &operation,
                    &schema,
                    None,
                    custom_scalar_map.as_ref(),
                    &mutation_mode,
                )
            })
            .collect::<Result<Vec<_>, _>>()?;
        if !operations.is_empty() {
            info!(
                "Loaded {} operations from local operations files:\n{}",
                operations.len(),
                serde_json::to_string_pretty(&operations)?
            );
        }

        if operations.is_empty() && manifests.is_empty() && !uplink {
            return Err(ServerError::NoOperations);
        }

        // Set up the manifest poller to pull operations from uplink or a manifest file
        let manifest_source =
            if !manifests.is_empty() {
                Some(ManifestSource::LocalHotReload(manifests))
            } else if uplink {
                Some(ManifestSource::Uplink(UplinkConfig {
                    apollo_key: SecretString::from(std::env::var("APOLLO_KEY").map_err(|_| {
                        ServerError::EnvironmentVariable(String::from("APOLLO_KEY"))
                    })?),
                    apollo_graph_ref: std::env::var("APOLLO_GRAPH_REF").map_err(|_| {
                        ServerError::EnvironmentVariable(String::from("APOLLO_GRAPH_REF"))
                    })?,
                    poll_interval: Duration::from_secs(10),
                    timeout: Duration::from_secs(30),
                    endpoints: None, // Use the default endpoints
                }))
            } else {
                None
            };
        let (manifest_poller, change_receiver) = if let Some(manifest_source) = manifest_source {
            let (change_sender, change_receiver) = mpsc::channel::<ManifestChanged>(1);
            (
                PersistedQueryManifestPoller::new(manifest_source, change_sender)
                    .await
                    .ok(),
                Some(change_receiver),
            )
        } else {
            (None, None)
        };

        // Load headers
        let mut default_headers = HeaderMap::new();
        default_headers.append(CONTENT_TYPE, HeaderValue::from_static("application/json"));
        for header in headers {
            let parts: Vec<&str> = header.split(':').collect();
            match (parts.first(), parts.get(1), parts.get(2)) {
                (Some(key), Some(value), None) => {
                    default_headers.append(
                        HeaderName::from_str(key.trim())?,
                        HeaderValue::from_str(value.trim())?,
                    );
                }
                _ => return Err(ServerError::Header(header)),
            }
        }

<<<<<<< HEAD
        let (execute_tool, get_schema_tool) = if introspection {
            let mut shaker = SchemaTreeShaker::new(&document);
            shaker.retain_operation_type(OperationType::Query);
            if mutation_mode == MutationMode::All {
                shaker.retain_operation_type(OperationType::Mutation);
            }

            (
                Some(Execute::new(mutation_mode.clone())),
                Some(GetSchema::new(shaker.shaken()?)),
            )
        } else {
            (None, None)
        };
=======
        let execute_tool = introspection.then(Execute::new);
        let get_schema_tool = introspection.then(|| GetSchema::new(schema.clone()));
        let explorer_tool = explorer
            .then(|| std::env::var("APOLLO_GRAPH_REF").ok())
            .flatten()
            .map(Explorer::new);
>>>>>>> 96829e83

        let peers = Arc::new(RwLock::new(vec![]));

        if let Some(change_receiver) = change_receiver {
            Self::spawn_change_listener(change_receiver, peers.clone());
        }

        Ok(Self {
            schema,
            operations,
            endpoint,
            default_headers,
            execute_tool,
            get_schema_tool,
            explorer_tool,
            manifest_poller,
            peers,
            mutation_mode,
        })
    }

    fn spawn_change_listener(
        mut change_receiver: mpsc::Receiver<ManifestChanged>,
        peers: Arc<RwLock<Vec<Peer<RoleServer>>>>,
    ) {
        tokio::spawn(async move {
            while change_receiver.recv().await.is_some() {
                let mut peers = peers.write().await;
                if !peers.is_empty() {
                    info!(
                        "Persisted query manifest changed, notifying {} peers of tool change",
                        peers.len()
                    );
                }
                let mut retained_peers = Vec::new();
                for peer in peers.iter() {
                    match peer.notify_tool_list_changed().await {
                        Ok(_) => retained_peers.push(peer.clone()),
                        Err(ServiceError::Transport(e)) if e.get_ref().is_some() => {
                            if e.to_string() == *"disconnected" {
                                // TODO: this always gets a "disconnected" error due to a bug in the SDK, but it actually works
                                retained_peers.push(peer.clone());
                            } else {
                                error!(
                                    "Failed to notify peer of tool list change: {:?} - dropping peer",
                                    e
                                );
                            }
                        }
                        Err(e) => {
                            error!("Failed to notify peer of tool list change {:?}", e);
                            retained_peers.push(peer.clone());
                        }
                    }
                }
                *peers = retained_peers;
            }
        });
    }

    /// Get the current set of operations from the manifest, if any
    fn manifest_operations(
        &self,
        mutation_mode: &MutationMode,
    ) -> Result<Vec<Operation>, McpError> {
        if let Some(manifest_poller) = self.manifest_poller.as_ref() {
            manifest_poller
                .get_all_operations()
                .into_iter()
                .map(|(pq_id, operation)| {
                    Operation::from_document(
                        &operation,
                        &self.schema,
                        Some(pq_id),
                        None,
                        mutation_mode,
                    )
                })
                .collect::<Result<Vec<Operation>, OperationError>>()
                .map_err(|e| McpError::new(ErrorCode::INTERNAL_ERROR, e.to_string(), None))
        } else {
            Ok(vec![])
        }
    }
}

impl ServerHandler for Server {
    async fn call_tool(
        &self,
        request: CallToolRequestParam,
        _context: RequestContext<RoleServer>,
    ) -> Result<CallToolResult, McpError> {
        if request.name == GET_SCHEMA_TOOL_NAME {
            let get_schema = self
                .get_schema_tool
                .as_ref()
                .ok_or(tool_not_found(&request.name))?;
            Ok(CallToolResult {
                content: vec![Content::text(get_schema.schema.to_string())],
                is_error: None,
            })
        } else if request.name == EXPLORER_TOOL_NAME {
            self.explorer_tool
                .as_ref()
                .ok_or(tool_not_found(&request.name))?
                .execute(Value::from(request.arguments.clone()))
                .await
        } else {
            let graphql_request = graphql::Request {
                input: Value::from(request.arguments.clone()),
                endpoint: &self.endpoint,
                headers: self.default_headers.clone(),
            };
            if request.name == EXECUTE_TOOL_NAME {
                self.execute_tool
                    .as_ref()
                    .ok_or(tool_not_found(&request.name))?
                    .execute(graphql_request)
                    .await
            } else {
                self.operations
                    .iter()
                    .chain(self.manifest_operations(&self.mutation_mode)?.iter())
                    .find(|op| op.as_ref().name == request.name)
                    .ok_or(tool_not_found(&request.name))?
                    .execute(graphql_request)
                    .await
            }
        }
    }

    async fn list_tools(
        &self,
        _request: PaginatedRequestParam,
        _context: RequestContext<RoleServer>,
    ) -> Result<ListToolsResult, McpError> {
        Ok(ListToolsResult {
            next_cursor: None,
            tools: self
                .operations
                .iter()
                .chain(self.manifest_operations(&self.mutation_mode)?.iter())
                .map(|op| op.as_ref().clone())
                .chain(
                    self.execute_tool
                        .as_ref()
                        .iter()
                        .clone()
                        .map(|e| e.tool.clone()),
                )
                .chain(
                    self.get_schema_tool
                        .as_ref()
                        .iter()
                        .clone()
                        .map(|e| e.tool.clone()),
                )
                .chain(
                    self.explorer_tool
                        .as_ref()
                        .iter()
                        .clone()
                        .map(|e| e.tool.clone()),
                )
                .collect(),
        })
    }

    fn set_peer(&mut self, p: Peer<RoleServer>) {
        let peers = self.peers.clone();
        tokio::spawn(async move {
            let mut peers = peers.write().await;
            // TODO: we need a way to remove these! The Rust SDK seems to leek running servers
            //  forever - it never times them out or disconnects them.
            peers.push(p);
        });
    }

    fn get_info(&self) -> ServerInfo {
        ServerInfo {
            capabilities: ServerCapabilities::builder()
                .enable_tools()
                .enable_tool_list_changed()
                .build(),
            ..Default::default()
        }
    }
}

fn tool_not_found(name: &str) -> McpError {
    McpError::new(
        ErrorCode::METHOD_NOT_FOUND,
        format!("Tool {} not found", name),
        None,
    )
}<|MERGE_RESOLUTION|>--- conflicted
+++ resolved
@@ -139,7 +139,6 @@
             }
         }
 
-<<<<<<< HEAD
         let (execute_tool, get_schema_tool) = if introspection {
             let mut shaker = SchemaTreeShaker::new(&document);
             shaker.retain_operation_type(OperationType::Query);
@@ -154,14 +153,10 @@
         } else {
             (None, None)
         };
-=======
-        let execute_tool = introspection.then(Execute::new);
-        let get_schema_tool = introspection.then(|| GetSchema::new(schema.clone()));
         let explorer_tool = explorer
             .then(|| std::env::var("APOLLO_GRAPH_REF").ok())
             .flatten()
             .map(Explorer::new);
->>>>>>> 96829e83
 
         let peers = Arc::new(RwLock::new(vec![]));
 
